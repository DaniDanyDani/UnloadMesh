# -*- coding: utf-8 -*-

import dolfin as df
import numpy as np
import os
import matplotlib.pyplot as plt
from src.solver import solve_inflation_lvrv
from src.utils import compute_cavity_volume, plot_convergence_history

<<<<<<< HEAD
# --- 1. PARÂMETROS GERAIS DA SIMULAÇÃO ---
TOLERANCIA = 1e-3
MAX_ITERACOES = 100
PRESSAO_MEDIDA = [1.8, 0.8]  # Pressões alvo para [VE, VD]
SOLVER_PRESSURE_STEPS = 50

# --- NOVOS PARÂMETROS PARA DETECÇÃO DE ESTAGNAÇÃO ---
# Tolerância para a melhora relativa do erro. Se a redução do erro for menor que
# esta porcentagem, a iteração é considerada estagnada.
STAGNATION_TOLERANCE = 0.01  # 1%
# Número de iterações consecutivas de estagnação permitidas antes de parar.
STAGNATION_LIMIT = 10

# Caminhos de entrada e saída
MESH_PATH = "./data/ex2_lvrv/Patient_lvrv.xml"
FFUN_PATH = "./data/ex2_lvrv/Patient_lvrv_facet_region.xml"
OUTPUT_DIR = "results_unload/ex2_lvrv_teste1"
=======
TOLERANCIA = 1e-3      
MAX_ITERACOES = 50     
PRESSAO_MEDIDA = [1.8,0.8]  
SOLVER_PRESSURE_STEPS = 50

# --- Inputs
MESH_PATH = "./data/ex1_lvrv_7/Patient_lvrv.xml"
FFUN_PATH = "./data/ex1_lvrv_7/Patient_lvrv_facet_region.xml"
OUTPUT_DIR = "results_unload/ex1_lvrv_teste1"
>>>>>>> a1d0172c
UNLOADED_MESH_FILE = os.path.join(OUTPUT_DIR, "unloaded_mesh.xdmf")
ITERATIVE_DISP_FILE = os.path.join(OUTPUT_DIR, "deslocamento_iterativo.pvd")
CONVERGENCE_GRAPH = os.path.join(OUTPUT_DIR, "convergence_graph.png")

# Dicionário de marcadores de fronteira
ldrb_markers = {"base": 10, "lv": 20, "epi": 40, "rv": 30}


# --- 2. INICIALIZAÇÃO DO ALGORITMO ---
df.set_log_level(df.LogLevel.WARNING)
print("Inicializando o processo para encontrar a geometria sem carga...")
os.makedirs(OUTPUT_DIR, exist_ok=True)

try:
    mesh = df.Mesh(MESH_PATH)
    ffun = df.MeshFunction("size_t", mesh, FFUN_PATH)
except RuntimeError:
    print(f"\nERRO: Malha '{MESH_PATH}' ou fronteiras '{FFUN_PATH}' não encontradas.")
    exit()

xm = mesh.coordinates()[:].copy()
X = xm.copy()

disp_file = df.File(ITERATIVE_DISP_FILE)
volumes_por_iteracao = []
residuos_por_iteracao = []

# Variáveis para controle de estagnação
previous_res = float('inf') # Inicializa com um valor infinito
stagnation_counter = 0


# --- 3. LOOP ITERATIVO DE PONTO FIXO ---
for i in range(MAX_ITERACOES):
    print(f"\n--- Iteração {i+1}/{MAX_ITERACOES} ---")
    try:
        mesh.coordinates()[:] = X.copy()
        mesh.bounding_box_tree().build(mesh)
        # cells_colision = mesh.compute_entity_collisions(mesh)

        print("Executando simulação direta (chamando o solver)...")
        u_calculado, [fiber, sheet, sheet_normal] = solve_inflation_lvrv(
            mesh, ffun, ldrb_markers, PRESSAO_MEDIDA, SOLVER_PRESSURE_STEPS 
        )
        
        u_calculado.rename("u", f"displacement_iter_{i+1}")
        disp_file << u_calculado
        
        coords = mesh.coordinates()
        u_array = np.array([u_calculado(xx) for xx in coords])

        x = mesh.coordinates()[:].copy() + u_array
        
        # Cálculo do resíduo
        lres = [np.linalg.norm(xm[j,:]-x[j,:], 2) for j in range(np.shape(xm)[0])]
        res = max(lres)
        
        residuos_por_iteracao.append(res)
        volume_lv = compute_cavity_volume(mesh, ffun, ldrb_markers, "lv", u_calculado)
        volume_rv = compute_cavity_volume(mesh, ffun, ldrb_markers, "rv", u_calculado)
        volumes_por_iteracao.append([volume_lv, volume_rv])
        
        print(f"Resíduo máximo nesta iteração: {res:.6f}")

        # --- LÓGICA DE VERIFICAÇÃO DE CONVERGÊNCIA E ESTAGNAÇÃO ---
        if res < TOLERANCIA:
            print("\nConvergência atingida com sucesso!")
            X = mesh.coordinates()[:].copy()
            break

<<<<<<< HEAD
        # Verifica por estagnação ou divergência (apenas após a primeira iteração)
        if i > 0:
            # if res > previous_res:
            #     print("\nAVISO: O erro aumentou (divergência). Interrompendo a simulação.")
            #     break
            
            relative_change = abs(res - previous_res) / previous_res
            if relative_change < STAGNATION_TOLERANCE:
                stagnation_counter += 1
                print(f"  > Progresso de convergência lento (estagnação: {stagnation_counter}/{STAGNATION_LIMIT}).")
                if stagnation_counter >= STAGNATION_LIMIT:
                    print("\nAVISO: Limite de estagnação atingido. Interrompendo a simulação.")
                    break
            else:
                # Se houve progresso, reseta o contador
                stagnation_counter = 0
        
        previous_res = res # Atualiza o resíduo da iteração anterior
        # --- FIM DA LÓGICA DE VERIFICAÇÃO ---

        # Atualização da geometria para a próxima iteração
        print("Atualizando a estimativa da geometria descarregada...")
        X = xm.copy() - u_array
=======
        # --- Atualizando geometria para a próxima iteração
        print("Atualizando a estimativa da geometria descarregada com sub-relaxação...")
        X = xm.copy() - (u_array)
>>>>>>> a1d0172c

    except RuntimeError as e:
        print(f"\nERRO na simulação na iteração {i+1}. O solver não convergiu.")
        print("Detalhes do erro do FEniCS:", e)
        break
else: 
    print(f"\nAVISO: Número máximo de {MAX_ITERACOES} iterações atingido sem convergência total.")

# --- 4. SALVAMENTO E VISUALIZAÇÃO ---
mesh.coordinates()[:] = X

print(f"\nSalvando a geometria descarregada final em '{UNLOADED_MESH_FILE}'...")
with df.XDMFFile(UNLOADED_MESH_FILE) as outfile:
    outfile.write(mesh)
    fiber.rename("f", "f")
    sheet.rename("s", "s")
    sheet_normal.rename("n", "n")
    outfile.write(fiber, 0)
    outfile.write(sheet, 0)
    outfile.write(sheet_normal, 0)
print("Processo concluído.")

if volumes_por_iteracao and residuos_por_iteracao:
    plot_convergence_history(volumes_por_iteracao, residuos_por_iteracao, CONVERGENCE_GRAPH)<|MERGE_RESOLUTION|>--- conflicted
+++ resolved
@@ -7,7 +7,6 @@
 from src.solver import solve_inflation_lvrv
 from src.utils import compute_cavity_volume, plot_convergence_history
 
-<<<<<<< HEAD
 # --- 1. PARÂMETROS GERAIS DA SIMULAÇÃO ---
 TOLERANCIA = 1e-3
 MAX_ITERACOES = 100
@@ -25,17 +24,6 @@
 MESH_PATH = "./data/ex2_lvrv/Patient_lvrv.xml"
 FFUN_PATH = "./data/ex2_lvrv/Patient_lvrv_facet_region.xml"
 OUTPUT_DIR = "results_unload/ex2_lvrv_teste1"
-=======
-TOLERANCIA = 1e-3      
-MAX_ITERACOES = 50     
-PRESSAO_MEDIDA = [1.8,0.8]  
-SOLVER_PRESSURE_STEPS = 50
-
-# --- Inputs
-MESH_PATH = "./data/ex1_lvrv_7/Patient_lvrv.xml"
-FFUN_PATH = "./data/ex1_lvrv_7/Patient_lvrv_facet_region.xml"
-OUTPUT_DIR = "results_unload/ex1_lvrv_teste1"
->>>>>>> a1d0172c
 UNLOADED_MESH_FILE = os.path.join(OUTPUT_DIR, "unloaded_mesh.xdmf")
 ITERATIVE_DISP_FILE = os.path.join(OUTPUT_DIR, "deslocamento_iterativo.pvd")
 CONVERGENCE_GRAPH = os.path.join(OUTPUT_DIR, "convergence_graph.png")
@@ -106,7 +94,6 @@
             X = mesh.coordinates()[:].copy()
             break
 
-<<<<<<< HEAD
         # Verifica por estagnação ou divergência (apenas após a primeira iteração)
         if i > 0:
             # if res > previous_res:
@@ -130,11 +117,6 @@
         # Atualização da geometria para a próxima iteração
         print("Atualizando a estimativa da geometria descarregada...")
         X = xm.copy() - u_array
-=======
-        # --- Atualizando geometria para a próxima iteração
-        print("Atualizando a estimativa da geometria descarregada com sub-relaxação...")
-        X = xm.copy() - (u_array)
->>>>>>> a1d0172c
 
     except RuntimeError as e:
         print(f"\nERRO na simulação na iteração {i+1}. O solver não convergiu.")
@@ -158,4 +140,4 @@
 print("Processo concluído.")
 
 if volumes_por_iteracao and residuos_por_iteracao:
-    plot_convergence_history(volumes_por_iteracao, residuos_por_iteracao, CONVERGENCE_GRAPH)+    plot_convergence_history(volumes_por_iteracao, residuos_por_iteracao, CONVERGENCE_GRAPH)
