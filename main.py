# -*- coding: utf-8 -*-

import dolfin as df
import numpy as np
import os
import matplotlib.pyplot as plt
from src.solver import solve_inflation_lv

# --- FUNÇÃO PARA CÁLCULO DE VOLUME ---
def compute_cavity_volume(mesh, mf, numbering, u=None):
    """
    Calcula o volume da cavidade usando uma integral de superfície no endocárdio.
    """
    X = df.SpatialCoordinate(mesh) 
    N = df.FacetNormal(mesh)

    if u is not None:
        I = df.Identity(3)
        F = I + df.grad(u)
        J = df.det(F)
        vol_form = (-1.0/3.0) * df.dot(X + u, J * df.inv(F).T * N)
    else:
        vol_form = (-1.0/3.0) * df.dot(X, N)

    ds = df.Measure('ds', domain=mesh, subdomain_data=mf)
    return df.assemble(vol_form*ds(numbering["lv"]))

# --- 1. PARÂMETROS GERAIS ---
<<<<<<< HEAD
TOLERANCIA = 1e-4      
MAX_ITERACOES = 1000     
PRESSAO_MEDIDA = 10.0  
=======
TOLERANCIA = 1e-3      
MAX_ITERACOES = 1000     
PRESSAO_MEDIDA = 1.0  
>>>>>>> 1c2c0444
SOLVER_PRESSURE_STEPS = 1000

FATOR_RELAXACAO = 0.1

# Caminhos dos arquivos
MESH_PATH = "/home/daniel/UnloadMesh/data/example/Patient_lv.xml"
FFUN_PATH = "/home/daniel/UnloadMesh/data/example/Patient_lv_facet_region.xml"
OUTPUT_DIR = "results_unload/teste_2"
UNLOADED_MESH_FILE = os.path.join(OUTPUT_DIR, "unloaded_mesh.xdmf")
ITERATIVE_DISP_FILE = os.path.join(OUTPUT_DIR, "deslocamento_iterativo.pvd")

# Marcações da malha
ldrb_markers = {"base": 10, "lv": 20, "epi": 40, "rv": 30}


# --- 2. INICIALIZAÇÃO DO ALGORITMO ---
print("Inicializando o processo para encontrar a geometria sem carga...")
os.makedirs(OUTPUT_DIR, exist_ok=True)

try:
    mesh_atual = df.Mesh(MESH_PATH)
    ffun = df.MeshFunction("size_t", mesh_atual, FFUN_PATH)
    coords_medida = np.copy(mesh_atual.coordinates()) 
except RuntimeError:
    print(f"\nERRO: Malha '{MESH_PATH}' ou fronteiras '{FFUN_PATH}' não encontradas.")
    exit()

disp_file = df.File(ITERATIVE_DISP_FILE)
# Listas para armazenar os resultados de cada iteração para plotagem
volumes_por_iteracao = []
residuos_por_iteracao = []


# --- 3. LOOP ITERATIVO DE PONTO FIXO ---
for i in range(MAX_ITERACOES):
    print(f"\n--- Iteração {i+1}/{MAX_ITERACOES} ---")

    try:
        coords_descarregada_atual = np.copy(mesh_atual.coordinates())

        # PASSO 1: SIMULAÇÃO DIRETA
        print("Executando simulação direta (chamando o solver)...")
        u_calculado = solve_inflation_lv(
            mesh_atual, ffun, ldrb_markers, PRESSAO_MEDIDA, SOLVER_PRESSURE_STEPS 
        )
        u_calculado.rename("u", f"displacement_iter_{i+1}")
        disp_file << u_calculado
        u_array = u_calculado.vector().get_local().reshape((-1, 3))

        # PASSO 2: CÁLCULO DO RESÍDUO
        coords_deformada_calculada = coords_descarregada_atual + u_array
        residuo_vetorial = coords_medida - coords_deformada_calculada
        max_residuo = np.max(np.linalg.norm(residuo_vetorial, axis=1))
        
        # Armazena os resultados para plotagem
        residuos_por_iteracao.append(max_residuo)
        volume_calculado = compute_cavity_volume(mesh_atual, ffun, ldrb_markers, u_calculado)
        volumes_por_iteracao.append(volume_calculado)
        
        print(f"Resíduo máximo nesta iteração: {max_residuo:.6f}")
        print(f"Volume da cavidade calculado: {volume_calculado:.2f}")

        if max_residuo < TOLERANCIA:
            print("\nConvergência atingida com sucesso!")
            break

        # PASSO 3: ATUALIZAÇÃO DA GEOMETRIA COM SUB-RELAXAÇÃO
        print("Atualizando a estimativa da geometria descarregada com sub-relaxação...")
        target_coords_descarregada = coords_medida - u_array
        correcao = target_coords_descarregada - coords_descarregada_atual
        coords_descarregada_proxima = coords_descarregada_atual + FATOR_RELAXACAO * correcao
        mesh_atual.coordinates()[:] = coords_descarregada_proxima

    except RuntimeError as e:
        print(f"\nERRO na simulação. O solver não convergiu na iteração {i+1}.")
        print("Detalhes do erro do FEniCS:", e)
        mesh_atual.coordinates()[:] = coords_medida
        break

else: 
    print(f"\nAVISO: Número máximo de {MAX_ITERACOES} iterações atingido sem convergência total.")

# --- 4. SALVAR RESULTADO FINAL ---
print(f"\nSalvando a geometria descarregada final em '{UNLOADED_MESH_FILE}'...")
with df.XDMFFile(UNLOADED_MESH_FILE) as outfile:
    outfile.write(mesh_atual)
print("Processo concluído.")

# --- 5. VISUALIZAÇÃO DOS RESULTADOS ---
if volumes_por_iteracao and residuos_por_iteracao:
    num_iteracoes = range(1, len(volumes_por_iteracao) + 1)

    fig, ax1 = plt.subplots(figsize=(10, 6))

    # Plot do Resíduo (eixo Y esquerdo)
    color = 'tab:blue'
    ax1.set_xlabel('Iteração do Ponto Fixo')
    ax1.set_ylabel('Resíduo Máximo (Erro)', color=color)
    ax1.plot(num_iteracoes, residuos_por_iteracao, marker='o', linestyle='--', color=color, label='Resíduo Máximo')
    ax1.tick_params(axis='y', labelcolor=color)
    ax1.set_yscale('log') # Escala logarítmica é ideal para ver a convergência do erro
    
    # Cria um segundo eixo Y que compartilha o mesmo eixo X
    ax2 = ax1.twinx()  
    color = 'tab:red'
    ax2.set_ylabel('Volume da Cavidade', color=color)
    ax2.plot(num_iteracoes, volumes_por_iteracao, marker='s', linestyle=':', color=color, label='Volume Calculado')
    ax2.tick_params(axis='y', labelcolor=color)

    fig.tight_layout()
    plt.title('Convergência do Resíduo e do Volume por Iteração')
    plt.grid(True)
    plt.xticks(num_iteracoes)
    
    # Adiciona legendas de ambos os plots
    lines, labels = ax1.get_legend_handles_labels()
    lines2, labels2 = ax2.get_legend_handles_labels()
    ax2.legend(lines + lines2, labels + labels2, loc='best')

    plt.show()
<|MERGE_RESOLUTION|>--- conflicted
+++ resolved
@@ -26,23 +26,17 @@
     return df.assemble(vol_form*ds(numbering["lv"]))
 
 # --- 1. PARÂMETROS GERAIS ---
-<<<<<<< HEAD
-TOLERANCIA = 1e-4      
-MAX_ITERACOES = 1000     
+TOLERANCIA = 1e-5      
+MAX_ITERACOES = 100000     
 PRESSAO_MEDIDA = 10.0  
-=======
-TOLERANCIA = 1e-3      
-MAX_ITERACOES = 1000     
-PRESSAO_MEDIDA = 1.0  
->>>>>>> 1c2c0444
-SOLVER_PRESSURE_STEPS = 1000
+SOLVER_PRESSURE_STEPS = 500
 
-FATOR_RELAXACAO = 0.1
+FATOR_RELAXACAO = 0.01
 
 # Caminhos dos arquivos
-MESH_PATH = "/home/daniel/UnloadMesh/data/example/Patient_lv.xml"
-FFUN_PATH = "/home/daniel/UnloadMesh/data/example/Patient_lv_facet_region.xml"
-OUTPUT_DIR = "results_unload/teste_2"
+MESH_PATH = "./data/example/Patient_lv.xml"
+FFUN_PATH = "./data/example/Patient_lv_facet_region.xml"
+OUTPUT_DIR = "results_unload/teste_6"
 UNLOADED_MESH_FILE = os.path.join(OUTPUT_DIR, "unloaded_mesh.xdmf")
 ITERATIVE_DISP_FILE = os.path.join(OUTPUT_DIR, "deslocamento_iterativo.pvd")
 
@@ -111,7 +105,7 @@
     except RuntimeError as e:
         print(f"\nERRO na simulação. O solver não convergiu na iteração {i+1}.")
         print("Detalhes do erro do FEniCS:", e)
-        mesh_atual.coordinates()[:] = coords_medida
+        # mesh_atual.coordinates()[:] = coords_medida # remover
         break
 
 else: 
